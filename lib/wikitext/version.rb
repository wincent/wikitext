# Copyright 2007-2008 Wincent Colaiuta
# This program is free software: you can redistribute it and/or modify
# it under the terms of the GNU General Public License as published by
# the Free Software Foundation, either version 3 of the License, or
# (at your option) any later version.
#
# This program is distributed in the hope that it will be useful,
# but WITHOUT ANY WARRANTY; without even the implied warranty of
# MERCHANTABILITY or FITNESS FOR A PARTICULAR PURPOSE.  See the
# GNU General Public License for more details.
#
# You should have received a copy of the GNU General Public License
# along with this program.  If not, see <http://www.gnu.org/licenses/>.

module Wikitext
<<<<<<< HEAD
  VERSION = '1.1.1.99'
=======
  VERSION = '1.2'
>>>>>>> 23fda02e
end # module Wikitext<|MERGE_RESOLUTION|>--- conflicted
+++ resolved
@@ -13,9 +13,5 @@
 # along with this program.  If not, see <http://www.gnu.org/licenses/>.
 
 module Wikitext
-<<<<<<< HEAD
-  VERSION = '1.1.1.99'
-=======
   VERSION = '1.2'
->>>>>>> 23fda02e
 end # module Wikitext